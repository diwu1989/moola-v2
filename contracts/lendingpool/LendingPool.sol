--- conflicted
+++ resolved
@@ -845,11 +845,7 @@
     );
 
     if (vars.releaseUnderlying) {
-<<<<<<< HEAD
       IAToken(vars.aTokenAddress).transferUnderlyingTo(vars.user, vars.amount);
-=======
-      IAToken(vars.aTokenAddress).transferUnderlyingTo(msg.sender, vars.amount);
->>>>>>> 496f6f07
     }
 
     emit Borrow(
