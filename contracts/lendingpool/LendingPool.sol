// SPDX-License-Identifier: agpl-3.0
pragma solidity ^0.6.8;
pragma experimental ABIEncoderV2;

import {SafeMath} from '../dependencies/openzeppelin/contracts/SafeMath.sol';
import {IERC20} from '../dependencies/openzeppelin/contracts/IERC20.sol';
import {VersionedInitializable} from '../libraries/aave-upgradeability/VersionedInitializable.sol';
import {ILendingPoolAddressesProvider} from '../interfaces/ILendingPoolAddressesProvider.sol';
import {IAToken} from '../tokenization/interfaces/IAToken.sol';
import {Helpers} from '../libraries/helpers/Helpers.sol';
import {Errors} from '../libraries/helpers/Errors.sol';
import {WadRayMath} from '../libraries/math/WadRayMath.sol';
import {PercentageMath} from '../libraries/math/PercentageMath.sol';
import {ReserveLogic} from '../libraries/logic/ReserveLogic.sol';
import {GenericLogic} from '../libraries/logic/GenericLogic.sol';
import {ValidationLogic} from '../libraries/logic/ValidationLogic.sol';
import {ReserveConfiguration} from '../libraries/configuration/ReserveConfiguration.sol';
import {UserConfiguration} from '../libraries/configuration/UserConfiguration.sol';
import {IStableDebtToken} from '../tokenization/interfaces/IStableDebtToken.sol';
import {IVariableDebtToken} from '../tokenization/interfaces/IVariableDebtToken.sol';
import {DebtTokenBase} from '../tokenization/base/DebtTokenBase.sol';
import {IFlashLoanReceiver} from '../flashloan/interfaces/IFlashLoanReceiver.sol';
import {LendingPoolCollateralManager} from './LendingPoolCollateralManager.sol';
import {IPriceOracleGetter} from '../interfaces/IPriceOracleGetter.sol';
import {SafeERC20} from '../dependencies/openzeppelin/contracts/SafeERC20.sol';
import {ILendingPool} from '../interfaces/ILendingPool.sol';
import {LendingPoolStorage} from './LendingPoolStorage.sol';
import {IReserveInterestRateStrategy} from '../interfaces/IReserveInterestRateStrategy.sol';

/**
 * @title LendingPool contract
 * @notice Implements the actions of the LendingPool, and exposes accessory methods to fetch the users and reserve data
 * @author Aave
 **/
contract LendingPool is VersionedInitializable, ILendingPool, LendingPoolStorage {
  using SafeMath for uint256;
  using WadRayMath for uint256;
  using PercentageMath for uint256;
  using SafeERC20 for IERC20;

  //main configuration parameters
  uint256 public constant REBALANCE_UP_LIQUIDITY_RATE_THRESHOLD = 4000;
  uint256 public constant REBALANCE_UP_USAGE_RATIO_THRESHOLD = 0.95 * 1e27; //usage ratio of 95%
  uint256 public constant MAX_STABLE_RATE_BORROW_SIZE_PERCENT = 2500;
  uint256 public constant FLASHLOAN_PREMIUM_TOTAL = 9;
  uint256 public constant MAX_NUMBER_RESERVES = 128;
  uint256 public constant LENDINGPOOL_REVISION = 0x2;

  /**
   * @dev only lending pools configurator can use functions affected by this modifier
   **/
  function _onlyLendingPoolConfigurator() internal view {
    require(
      _addressesProvider.getLendingPoolConfigurator() == msg.sender,
      Errors.LP_CALLER_NOT_LENDING_POOL_CONFIGURATOR
    );
  }

  /**
   * @dev Function to make a function callable only when the contract is not paused.
   *
   * Requirements:
   *
   * - The contract must not be paused.
   */
  function _whenNotPaused() internal view {
    require(!_paused, Errors.P_IS_PAUSED);
  }

  function getRevision() internal override pure returns (uint256) {
    return LENDINGPOOL_REVISION;
  }

  /**
   * @dev this function is invoked by the proxy contract when the LendingPool contract is added to the
   * AddressesProvider.
   * @param provider the address of the LendingPoolAddressesProvider registry
   **/
  function initialize(ILendingPoolAddressesProvider provider) public initializer {
    _addressesProvider = provider;
  }

  /**
   * @dev deposits The underlying asset into the reserve. A corresponding amount of the overlying asset (aTokens)
   * is minted.
   * @param asset the address of the reserve
   * @param amount the amount to be deposited
   * @param referralCode integrators are assigned a referral code and can potentially receive rewards.
   **/
  function deposit(
    address asset,
    uint256 amount,
    address onBehalfOf,
    uint16 referralCode
  ) external override {
    _whenNotPaused();
    ReserveLogic.ReserveData storage reserve = _reserves[asset];

    ValidationLogic.validateDeposit(reserve, amount);

    address aToken = reserve.aTokenAddress;

    reserve.updateState();
    reserve.updateInterestRates(asset, aToken, amount, 0);

    bool isFirstDeposit = IAToken(aToken).mint(onBehalfOf, amount, reserve.liquidityIndex);

    if (isFirstDeposit) {
      _usersConfig[onBehalfOf].setUsingAsCollateral(reserve.id, true);
    }

    //transfer to the aToken contract
    IERC20(asset).safeTransferFrom(msg.sender, aToken, amount);

    emit Deposit(asset, msg.sender, onBehalfOf, amount, referralCode);
  }

  /**
   * @dev withdraws the _reserves of user.
   * @param asset the address of the reserve
   * @param amount the underlying amount to be redeemed
   * @param to address that will receive the underlying
   **/
  function withdraw(
    address asset,
    uint256 amount,
    address to
  ) external override {
    _whenNotPaused();
    ReserveLogic.ReserveData storage reserve = _reserves[asset];

    address aToken = reserve.aTokenAddress;

    uint256 userBalance = IAToken(aToken).balanceOf(msg.sender);

    uint256 amountToWithdraw = amount;

    //if amount is equal to uint(-1), the user wants to redeem everything
    if (amount == type(uint256).max) {
      amountToWithdraw = userBalance;
    }

    ValidationLogic.validateWithdraw(
      asset,
      amountToWithdraw,
      userBalance,
      _reserves,
      _usersConfig[msg.sender],
      _reservesList,
      _reservesCount,
      _addressesProvider.getPriceOracle()
    );

    reserve.updateState();

    reserve.updateInterestRates(asset, aToken, 0, amountToWithdraw);

    if (amountToWithdraw == userBalance) {
      _usersConfig[msg.sender].setUsingAsCollateral(reserve.id, false);
    }

    IAToken(aToken).burn(msg.sender, to, amountToWithdraw, reserve.liquidityIndex);

    emit Withdraw(asset, msg.sender, to, amountToWithdraw);
  }

  /**
   * @dev returns the borrow allowance of the user
   * @param asset The underlying asset of the debt token
   * @param fromUser The user to giving allowance
   * @param toUser The user to give allowance to
   * @param interestRateMode Type of debt: 1 for stable, 2 for variable
   * @return the current allowance of toUser
   **/
  function getBorrowAllowance(
    address fromUser,
    address toUser,
    address asset,
    uint256 interestRateMode
  ) external override view returns (uint256) {
    return
      _borrowAllowance[_reserves[asset].getDebtTokenAddress(interestRateMode)][fromUser][toUser];
  }

  /**
   * @dev Sets allowance to borrow on a certain type of debt assets for a certain user address
   * @param assets The underlying asset of each debt token
   * @param user The user to give allowance to
   * @param interestRateModes Types of debt: 1 for stable, 2 for variable
   * @param amounts Allowance amounts to borrow
   **/
  function delegateBorrowAllowance(
    address[] calldata assets,
    address user,
    uint256[] calldata interestRateModes,
    uint256[] calldata amounts
  ) external override {
    _whenNotPaused();

    uint256 countAssets = assets.length;
    require(
      countAssets == interestRateModes.length && countAssets == amounts.length,
      Errors.INCONSISTENT_PARAMS_LENGTH
    );

    for (uint256 i = 0; i < countAssets; i++) {
      address debtToken = _reserves[assets[i]].getDebtTokenAddress(interestRateModes[i]);
      _borrowAllowance[debtToken][msg.sender][user] = amounts[i];
    }

    emit BorrowAllowanceDelegated(msg.sender, user, assets, interestRateModes, amounts);
  }

  /**
   * @dev Allows users to borrow a specific amount of the reserve currency, provided that the borrower
   * already deposited enough collateral.
   * @param asset the address of the reserve
   * @param amount the amount to be borrowed
   * @param interestRateMode the interest rate mode at which the user wants to borrow. Can be 0 (STABLE) or 1 (VARIABLE)
   * @param referralCode a referral code for integrators
   * @param onBehalfOf address of the user who will receive the debt
   **/
  function borrow(
    address asset,
    uint256 amount,
    uint256 interestRateMode,
    uint16 referralCode,
    address onBehalfOf
  ) external override {
    _whenNotPaused();
    ReserveLogic.ReserveData storage reserve = _reserves[asset];

    if (onBehalfOf != msg.sender) {
      address debtToken = reserve.getDebtTokenAddress(interestRateMode);

      _borrowAllowance[debtToken][onBehalfOf][msg
        .sender] = _borrowAllowance[debtToken][onBehalfOf][msg.sender].sub(
        amount,
        Errors.LP_BORROW_ALLOWANCE_ARE_NOT_ENOUGH
      );
    }
    _executeBorrow(
      ExecuteBorrowParams(
        asset,
        msg.sender,
        onBehalfOf,
        amount,
        interestRateMode,
        reserve.aTokenAddress,
        referralCode,
        true
      )
    );
  }

  /**
   * @notice repays a borrow on the specific reserve, for the specified amount (or for the whole amount, if uint256(-1) is specified).
   * @dev the target user is defined by onBehalfOf. If there is no repayment on behalf of another account,
   * onBehalfOf must be equal to msg.sender.
   * @param asset the address of the reserve on which the user borrowed
   * @param amount the amount to repay, or uint256(-1) if the user wants to repay everything
   * @param onBehalfOf the address for which msg.sender is repaying.
   **/
  function repay(
    address asset,
    uint256 amount,
    uint256 rateMode,
    address onBehalfOf
  ) external override {
    _whenNotPaused();

    ReserveLogic.ReserveData storage reserve = _reserves[asset];

    (uint256 stableDebt, uint256 variableDebt) = Helpers.getUserCurrentDebt(onBehalfOf, reserve);

    ReserveLogic.InterestRateMode interestRateMode = ReserveLogic.InterestRateMode(rateMode);

    ValidationLogic.validateRepay(
      reserve,
      amount,
      interestRateMode,
      onBehalfOf,
      stableDebt,
      variableDebt
    );

    //default to max amount
    uint256 paybackAmount = interestRateMode == ReserveLogic.InterestRateMode.STABLE
      ? stableDebt
      : variableDebt;

    if (amount < paybackAmount) {
      paybackAmount = amount;
    }

    reserve.updateState();

    //burns an equivalent amount of debt tokens
    if (interestRateMode == ReserveLogic.InterestRateMode.STABLE) {
      IStableDebtToken(reserve.stableDebtTokenAddress).burn(onBehalfOf, paybackAmount);
    } else {
      IVariableDebtToken(reserve.variableDebtTokenAddress).burn(
        onBehalfOf,
        paybackAmount,
        reserve.variableBorrowIndex
      );
    }

    address aToken = reserve.aTokenAddress;
    reserve.updateInterestRates(asset, aToken, paybackAmount, 0);

    if (stableDebt.add(variableDebt).sub(paybackAmount) == 0) {
      _usersConfig[onBehalfOf].setBorrowing(reserve.id, false);
    }

    IERC20(asset).safeTransferFrom(msg.sender, aToken, paybackAmount);

    emit Repay(asset, onBehalfOf, msg.sender, paybackAmount);
  }

  /**
   * @dev borrowers can user this function to swap between stable and variable borrow rate modes.
   * @param asset the address of the reserve on which the user borrowed
   * @param rateMode the rate mode that the user wants to swap
   **/
  function swapBorrowRateMode(address asset, uint256 rateMode) external override {
    _whenNotPaused();
    ReserveLogic.ReserveData storage reserve = _reserves[asset];

    (uint256 stableDebt, uint256 variableDebt) = Helpers.getUserCurrentDebt(msg.sender, reserve);

    ReserveLogic.InterestRateMode interestRateMode = ReserveLogic.InterestRateMode(rateMode);

    ValidationLogic.validateSwapRateMode(
      reserve,
      _usersConfig[msg.sender],
      stableDebt,
      variableDebt,
      interestRateMode
    );

    reserve.updateState();

    if (interestRateMode == ReserveLogic.InterestRateMode.STABLE) {
      //burn stable rate tokens, mint variable rate tokens
      IStableDebtToken(reserve.stableDebtTokenAddress).burn(msg.sender, stableDebt);
      IVariableDebtToken(reserve.variableDebtTokenAddress).mint(
        msg.sender,
        stableDebt,
        reserve.variableBorrowIndex
      );
    } else {
      //do the opposite
      IVariableDebtToken(reserve.variableDebtTokenAddress).burn(
        msg.sender,
        variableDebt,
        reserve.variableBorrowIndex
      );
      IStableDebtToken(reserve.stableDebtTokenAddress).mint(
        msg.sender,
        variableDebt,
        reserve.currentStableBorrowRate
      );
    }

    reserve.updateInterestRates(asset, reserve.aTokenAddress, 0, 0);

    emit Swap(asset, msg.sender, rateMode);
  }

  /**
   * @dev rebalances the stable interest rate of a user. Users can be rebalanced if the following conditions are satisfied:
   * 1. Usage ratio is above 95%
   * 2. the current deposit APY is below REBALANCE_UP_THRESHOLD * maxVariableBorrowRate, which means that too much has been
   *    borrowed at a stable rate and depositors are not earning enough.
   * @param asset the address of the reserve
   * @param user the address of the user to be rebalanced
   **/
  function rebalanceStableBorrowRate(address asset, address user) external override {
    _whenNotPaused();

    ReserveLogic.ReserveData storage reserve = _reserves[asset];

    IERC20 stableDebtToken = IERC20(reserve.stableDebtTokenAddress);
    IERC20 variableDebtToken = IERC20(reserve.variableDebtTokenAddress);
    address aTokenAddress = reserve.aTokenAddress;

    uint256 stableBorrowBalance = IERC20(stableDebtToken).balanceOf(user);

    //if the usage ratio is below 95%, no rebalances are needed
    uint256 totalBorrows = stableDebtToken
      .totalSupply()
      .add(variableDebtToken.totalSupply())
      .wadToRay();
    uint256 availableLiquidity = IERC20(asset).balanceOf(aTokenAddress).wadToRay();
    uint256 usageRatio = totalBorrows == 0
      ? 0
      : totalBorrows.rayDiv(availableLiquidity.add(totalBorrows));

    //if the liquidity rate is below REBALANCE_UP_THRESHOLD of the max variable APR at 95% usage,
    //then we allow rebalancing of the stable rate positions.

    uint256 currentLiquidityRate = reserve.currentLiquidityRate;
    uint256 maxVariableBorrowRate = IReserveInterestRateStrategy(
      reserve
        .interestRateStrategyAddress
    )
      .getMaxVariableBorrowRate();

    require(
      usageRatio >= REBALANCE_UP_USAGE_RATIO_THRESHOLD &&
        currentLiquidityRate <=
        maxVariableBorrowRate.percentMul(REBALANCE_UP_LIQUIDITY_RATE_THRESHOLD),
      Errors.LP_INTEREST_RATE_REBALANCE_CONDITIONS_NOT_MET
    );

    reserve.updateState();

    IStableDebtToken(address(stableDebtToken)).burn(user, stableBorrowBalance);
    IStableDebtToken(address(stableDebtToken)).mint(
      user,
      stableBorrowBalance,
      reserve.currentStableBorrowRate
    );

    reserve.updateInterestRates(asset, aTokenAddress, 0, 0);

    emit RebalanceStableBorrowRate(asset, user);
  }

  /**
   * @dev allows depositors to enable or disable a specific deposit as collateral.
   * @param asset the address of the reserve
   * @param useAsCollateral true if the user wants to use the deposit as collateral, false otherwise.
   **/
  function setUserUseReserveAsCollateral(address asset, bool useAsCollateral) external override {
    _whenNotPaused();
    ReserveLogic.ReserveData storage reserve = _reserves[asset];

    ValidationLogic.validateSetUseReserveAsCollateral(
      reserve,
      asset,
      _reserves,
      _usersConfig[msg.sender],
      _reservesList,
      _reservesCount,
      _addressesProvider.getPriceOracle()
    );

    _usersConfig[msg.sender].setUsingAsCollateral(reserve.id, useAsCollateral);

    if (useAsCollateral) {
      emit ReserveUsedAsCollateralEnabled(asset, msg.sender);
    } else {
      emit ReserveUsedAsCollateralDisabled(asset, msg.sender);
    }
  }

  /**
   * @dev users can invoke this function to liquidate an undercollateralized position.
   * @param asset the address of the collateral to liquidated
   * @param asset the address of the principal reserve
   * @param user the address of the borrower
   * @param purchaseAmount the amount of principal that the liquidator wants to repay
   * @param receiveAToken true if the liquidators wants to receive the aTokens, false if
   * he wants to receive the underlying asset directly
   **/
  function liquidationCall(
    address collateral,
    address asset,
    address user,
    uint256 purchaseAmount,
    bool receiveAToken
  ) external override {
    _whenNotPaused();
    address collateralManager = _addressesProvider.getLendingPoolCollateralManager();

    //solium-disable-next-line
    (bool success, bytes memory result) = collateralManager.delegatecall(
      abi.encodeWithSignature(
        'liquidationCall(address,address,address,uint256,bool)',
        collateral,
        asset,
        user,
        purchaseAmount,
        receiveAToken
      )
    );
    require(success, Errors.LP_LIQUIDATION_CALL_FAILED);

    (uint256 returnCode, string memory returnMessage) = abi.decode(result, (uint256, string));

    if (returnCode != 0) {
      //error found
      revert(string(abi.encodePacked(returnMessage)));
    }
  }

  struct FlashLoanLocalVars {
    IFlashLoanReceiver receiver;
    address oracle;
    uint256 i;
    address currentAsset;
    address currentATokenAddress;
    uint256 currentAmount;
    uint256 currentPremium;
    uint256 currentAmountPlusPremium;
    address debtToken;
  }

  /**
   * @dev allows smartcontracts to access the liquidity of the pool within one transaction,
   * as long as the amount taken plus a fee is returned. NOTE There are security concerns for developers of flashloan receiver contracts
   * that must be kept into consideration. For further details please visit https://developers.aave.com
   * @param receiverAddress The address of the contract receiving the funds. The receiver should implement the IFlashLoanReceiver interface.
   * @param assets The addresss of the assets being flashborrowed
   * @param amounts The amounts requested for this flashloan for each asset
   * @param modes Types of the debt to open if the flash loan is not returned. 0 -> Don't open any debt, just revert, 1 -> stable, 2 -> variable
   * @param onBehalfOf If mode is not 0, then the address to take the debt onBehalfOf. The onBehalfOf address must already have approved `msg.sender` to incur the debt on their behalf.
   * @param params Variadic packed params to pass to the receiver as extra information
   * @param referralCode Referral code of the flash loan
   **/
  function flashLoan(
    address receiverAddress,
    address[] calldata assets,
    uint256[] calldata amounts,
    uint256[] calldata modes,
    address onBehalfOf,
    bytes calldata params,
    uint16 referralCode
  ) external override {
    _whenNotPaused();

    FlashLoanLocalVars memory vars;

    ValidationLogic.validateFlashloan(assets, amounts);

    address[] memory aTokenAddresses = new address[](assets.length);
    uint256[] memory premiums = new uint256[](assets.length);

    vars.receiver = IFlashLoanReceiver(receiverAddress);

    for (vars.i = 0; vars.i < assets.length; vars.i++) {
      aTokenAddresses[vars.i] = _reserves[assets[vars.i]].aTokenAddress;

      premiums[vars.i] = amounts[vars.i].mul(FLASHLOAN_PREMIUM_TOTAL).div(10000);

      //transfer funds to the receiver
      IAToken(aTokenAddresses[vars.i]).transferUnderlyingTo(receiverAddress, amounts[vars.i]);
    }

    //execute action of the receiver
    require(
<<<<<<< HEAD
      vars.receiver.executeOperation(assets, amounts, premiums, params),
      Errors.LP_INVALID_FLASH_LOAN_EXECUTOR_RETURN
=======
      vars.receiver.executeOperation(assets, amounts, premiums, msg.sender, params),
      Errors.INVALID_FLASH_LOAN_EXECUTOR_RETURN
>>>>>>> 8e086141
    );

    for (vars.i = 0; vars.i < assets.length; vars.i++) {
      vars.currentAsset = assets[vars.i];
      vars.currentAmount = amounts[vars.i];
      vars.currentPremium = premiums[vars.i];
      vars.currentATokenAddress = aTokenAddresses[vars.i];
      vars.currentAmountPlusPremium = vars.currentAmount.add(vars.currentPremium);

      if (ReserveLogic.InterestRateMode(modes[vars.i]) == ReserveLogic.InterestRateMode.NONE) {
        _reserves[vars.currentAsset].updateState();
        _reserves[vars.currentAsset].cumulateToLiquidityIndex(
          IERC20(vars.currentATokenAddress).totalSupply(),
          vars.currentPremium
        );
        _reserves[vars.currentAsset].updateInterestRates(
          vars.currentAsset,
          vars.currentATokenAddress,
          vars.currentPremium,
          0
        );

        IERC20(vars.currentAsset).safeTransferFrom(
          receiverAddress,
          vars.currentATokenAddress,
          vars.currentAmountPlusPremium
        );
      } else {
        if (msg.sender != onBehalfOf) {
          vars.debtToken = _reserves[vars.currentAsset].getDebtTokenAddress(modes[vars.i]);

<<<<<<< HEAD
          _borrowAllowance[debtToken][onBehalfOf][msg
            .sender] = _borrowAllowance[debtToken][onBehalfOf][msg.sender].sub(
            vars.currentAmount,
            Errors.LP_BORROW_ALLOWANCE_ARE_NOT_ENOUGH
          );
=======
          _borrowAllowance[vars.debtToken][onBehalfOf][msg.sender] = _borrowAllowance[vars
            .debtToken][onBehalfOf][msg.sender]
            .sub(vars.currentAmount, Errors.BORROW_ALLOWANCE_ARE_NOT_ENOUGH);
>>>>>>> 8e086141
        }

        //if the user didn't choose to return the funds, the system checks if there
        //is enough collateral and eventually open a position
        _executeBorrow(
          ExecuteBorrowParams(
            vars.currentAsset,
            msg.sender,
            onBehalfOf,
            vars.currentAmount,
            modes[vars.i],
            vars.currentATokenAddress,
            referralCode,
            false
          )
        );
      }
      emit FlashLoan(
        receiverAddress,
        msg.sender,
        vars.currentAsset,
        vars.currentAmount,
        vars.currentPremium,
        referralCode
      );
    }
  }

  /**
   * @dev returns the state and configuration of the reserve
   * @param asset the address of the reserve
   * @return the state of the reserve
   **/
  function getReserveData(address asset)
    external
    override
    view
    returns (ReserveLogic.ReserveData memory)
  {
    return _reserves[asset];
  }

  /**
   * @dev returns the user account data across all the reserves
   * @param user the address of the user
   * @return totalCollateralETH the total collateral in ETH of the user
   * @return totalDebtETH the total debt in ETH of the user
   * @return availableBorrowsETH the borrowing power left of the user
   * @return currentLiquidationThreshold the liquidation threshold of the user
   * @return ltv the loan to value of the user
   * @return healthFactor the current health factor of the user
   **/
  function getUserAccountData(address user)
    external
    override
    view
    returns (
      uint256 totalCollateralETH,
      uint256 totalDebtETH,
      uint256 availableBorrowsETH,
      uint256 currentLiquidationThreshold,
      uint256 ltv,
      uint256 healthFactor
    )
  {
    (
      totalCollateralETH,
      totalDebtETH,
      ltv,
      currentLiquidationThreshold,
      healthFactor
    ) = GenericLogic.calculateUserAccountData(
      user,
      _reserves,
      _usersConfig[user],
      _reservesList,
      _reservesCount,
      _addressesProvider.getPriceOracle()
    );

    availableBorrowsETH = GenericLogic.calculateAvailableBorrowsETH(
      totalCollateralETH,
      totalDebtETH,
      ltv
    );
  }

  /**
   * @dev returns the configuration of the reserve
   * @param asset the address of the reserve
   * @return the configuration of the reserve
   **/
  function getConfiguration(address asset)
    external
    override
    view
    returns (ReserveConfiguration.Map memory)
  {
    return _reserves[asset].configuration;
  }

  /**
   * @dev returns the configuration of the user across all the reserves
   * @param user the user
   * @return the configuration of the user
   **/
  function getUserConfiguration(address user)
    external
    override
    view
    returns (UserConfiguration.Map memory)
  {
    return _usersConfig[user];
  }

  /**
   * @dev returns the normalized income per unit of asset
   * @param asset the address of the reserve
   * @return the reserve normalized income
   */
  function getReserveNormalizedIncome(address asset)
    external
    virtual
    override
    view
    returns (uint256)
  {
    return _reserves[asset].getNormalizedIncome();
  }

  /**
   * @dev returns the normalized variable debt per unit of asset
   * @param asset the address of the reserve
   * @return the reserve normalized debt
   */
  function getReserveNormalizedVariableDebt(address asset)
    external
    override
    view
    returns (uint256)
  {
    return _reserves[asset].getNormalizedDebt();
  }

  /**
   * @dev Returns if the LendingPool is paused
   */
  function paused() external override view returns (bool) {
    return _paused;
  }

  /**
   * @dev returns the list of the initialized reserves
   **/
  function getReservesList() external override view returns (address[] memory) {
    address[] memory _activeReserves = new address[](_reservesCount);

    for (uint256 i = 0; i < _reservesCount; i++) {
      _activeReserves[i] = _reservesList[i];
    }
    return _activeReserves;
  }

  /**
   * @dev returns the addresses provider
   **/
  function getAddressesProvider() external view returns (ILendingPoolAddressesProvider) {
    return _addressesProvider;
  }

  /**
   * @dev validates and finalizes an aToken transfer
   * @param asset the address of the reserve
   * @param from the user from which the aTokens are transferred
   * @param to the user receiving the aTokens
   * @param amount the amount being transferred/redeemed
   * @param balanceFromBefore the balance of the from user before the transfer
   * @param balanceToBefore the balance of the to user before the transfer
   */
  function finalizeTransfer(
    address asset,
    address from,
    address to,
    uint256 amount,
    uint256 balanceFromBefore,
    uint256 balanceToBefore
  ) external override {
    _whenNotPaused();

    require(msg.sender == _reserves[asset].aTokenAddress, Errors.LP_CALLER_MUST_BE_AN_ATOKEN);

    ValidationLogic.validateTransfer(
      from,
      _reserves,
      _usersConfig[from],
      _reservesList,
      _reservesCount,
      _addressesProvider.getPriceOracle()
    );

    uint256 reserveId = _reserves[asset].id;

    if (from != to) {
      if (balanceFromBefore.sub(amount) == 0) {
        UserConfiguration.Map storage fromConfig = _usersConfig[from];
        fromConfig.setUsingAsCollateral(reserveId, false);
      }

      if (balanceToBefore == 0 && amount != 0) {
        UserConfiguration.Map storage toConfig = _usersConfig[to];
        toConfig.setUsingAsCollateral(reserveId, true);
      }
    }
  }

  /**
   * @dev avoids direct transfers of ETH
   **/
  receive() external payable {
    revert();
  }

  /**
   * @dev initializes a reserve
   * @param asset the address of the reserve
   * @param aTokenAddress the address of the overlying aToken contract
   * @param interestRateStrategyAddress the address of the interest rate strategy contract
   **/
  function initReserve(
    address asset,
    address aTokenAddress,
    address stableDebtAddress,
    address variableDebtAddress,
    address interestRateStrategyAddress
  ) external override {
    _onlyLendingPoolConfigurator();
    _reserves[asset].init(
      aTokenAddress,
      stableDebtAddress,
      variableDebtAddress,
      interestRateStrategyAddress
    );
    _addReserveToList(asset);
  }

  /**
   * @dev updates the address of the interest rate strategy contract
   * @param asset the address of the reserve
   * @param rateStrategyAddress the address of the interest rate strategy contract
   **/
  function setReserveInterestRateStrategyAddress(address asset, address rateStrategyAddress)
    external
    override
  {
    _onlyLendingPoolConfigurator();
    _reserves[asset].interestRateStrategyAddress = rateStrategyAddress;
  }

  /**
   * @dev sets the configuration map of the reserve
   * @param asset the address of the reserve
   * @param configuration the configuration map
   **/
  function setConfiguration(address asset, uint256 configuration) external override {
    _onlyLendingPoolConfigurator();
    _reserves[asset].configuration.data = configuration;
  }

  /**
   * @dev Set the _pause state
   * @param val the boolean value to set the current pause state of LendingPool
   */
  function setPause(bool val) external override {
    _onlyLendingPoolConfigurator();

    _paused = val;
    if (_paused) {
      emit Paused();
    } else {
      emit Unpaused();
    }
  }

  // internal functions
  struct ExecuteBorrowParams {
    address asset;
    address user;
    address onBehalfOf;
    uint256 amount;
    uint256 interestRateMode;
    address aTokenAddress;
    uint16 referralCode;
    bool releaseUnderlying;
  }

  /**
   * @dev Internal function to execute a borrowing action, allowing to transfer or not the underlying
   * @param vars Input struct for the borrowing action, in order to avoid STD errors
   **/
  function _executeBorrow(ExecuteBorrowParams memory vars) internal {
    ReserveLogic.ReserveData storage reserve = _reserves[vars.asset];
    UserConfiguration.Map storage userConfig = _usersConfig[vars.onBehalfOf];

    address oracle = _addressesProvider.getPriceOracle();

    uint256 amountInETH = IPriceOracleGetter(oracle).getAssetPrice(vars.asset).mul(vars.amount).div(
      10**reserve.configuration.getDecimals()
    );

    ValidationLogic.validateBorrow(
      vars.asset,
      reserve,
      vars.onBehalfOf,
      vars.amount,
      amountInETH,
      vars.interestRateMode,
      MAX_STABLE_RATE_BORROW_SIZE_PERCENT,
      _reserves,
      userConfig,
      _reservesList,
      _reservesCount,
      oracle
    );

    reserve.updateState();

    //caching the current stable borrow rate
    uint256 currentStableRate = 0;

    bool isFirstBorrowing = false;
    if (
      ReserveLogic.InterestRateMode(vars.interestRateMode) == ReserveLogic.InterestRateMode.STABLE
    ) {
      currentStableRate = reserve.currentStableBorrowRate;

      isFirstBorrowing = IStableDebtToken(reserve.stableDebtTokenAddress).mint(
        vars.onBehalfOf,
        vars.amount,
        currentStableRate
      );
    } else {
      isFirstBorrowing = IVariableDebtToken(reserve.variableDebtTokenAddress).mint(
        vars.onBehalfOf,
        vars.amount,
        reserve.variableBorrowIndex
      );
    }

    if (isFirstBorrowing) {
      userConfig.setBorrowing(reserve.id, true);
    }

    reserve.updateInterestRates(
      vars.asset,
      vars.aTokenAddress,
      0,
      vars.releaseUnderlying ? vars.amount : 0
    );

    if (vars.releaseUnderlying) {
      IAToken(vars.aTokenAddress).transferUnderlyingTo(vars.user, vars.amount);
    }

    emit Borrow(
      vars.asset,
      vars.user,
      vars.onBehalfOf,
      vars.amount,
      vars.interestRateMode,
      ReserveLogic.InterestRateMode(vars.interestRateMode) == ReserveLogic.InterestRateMode.STABLE
        ? currentStableRate
        : reserve.currentVariableBorrowRate,
      vars.referralCode
    );
  }

  /**
   * @dev adds a reserve to the array of the _reserves address
   **/
  function _addReserveToList(address asset) internal {
    uint256 reservesCount = _reservesCount;

    require(reservesCount < MAX_NUMBER_RESERVES, Errors.LP_NO_MORE_RESERVES_ALLOWED);

    bool reserveAlreadyAdded = _reserves[asset].id != 0 || _reservesList[0] == asset;

    if (!reserveAlreadyAdded) {
      _reserves[asset].id = uint8(reservesCount);
      _reservesList[reservesCount] = asset;

      _reservesCount++;
    }
  }
}<|MERGE_RESOLUTION|>--- conflicted
+++ resolved
@@ -200,7 +200,7 @@
     uint256 countAssets = assets.length;
     require(
       countAssets == interestRateModes.length && countAssets == amounts.length,
-      Errors.INCONSISTENT_PARAMS_LENGTH
+      Errors.LP_INCONSISTENT_PARAMS_LENGTH
     );
 
     for (uint256 i = 0; i < countAssets; i++) {
@@ -551,13 +551,8 @@
 
     //execute action of the receiver
     require(
-<<<<<<< HEAD
-      vars.receiver.executeOperation(assets, amounts, premiums, params),
+      vars.receiver.executeOperation(assets, amounts, premiums, msg.sender, params),
       Errors.LP_INVALID_FLASH_LOAN_EXECUTOR_RETURN
-=======
-      vars.receiver.executeOperation(assets, amounts, premiums, msg.sender, params),
-      Errors.INVALID_FLASH_LOAN_EXECUTOR_RETURN
->>>>>>> 8e086141
     );
 
     for (vars.i = 0; vars.i < assets.length; vars.i++) {
@@ -589,17 +584,9 @@
         if (msg.sender != onBehalfOf) {
           vars.debtToken = _reserves[vars.currentAsset].getDebtTokenAddress(modes[vars.i]);
 
-<<<<<<< HEAD
-          _borrowAllowance[debtToken][onBehalfOf][msg
-            .sender] = _borrowAllowance[debtToken][onBehalfOf][msg.sender].sub(
-            vars.currentAmount,
-            Errors.LP_BORROW_ALLOWANCE_ARE_NOT_ENOUGH
-          );
-=======
           _borrowAllowance[vars.debtToken][onBehalfOf][msg.sender] = _borrowAllowance[vars
             .debtToken][onBehalfOf][msg.sender]
-            .sub(vars.currentAmount, Errors.BORROW_ALLOWANCE_ARE_NOT_ENOUGH);
->>>>>>> 8e086141
+            .sub(vars.currentAmount, Errors.LP_BORROW_ALLOWANCE_ARE_NOT_ENOUGH);
         }
 
         //if the user didn't choose to return the funds, the system checks if there
