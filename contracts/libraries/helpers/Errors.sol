// SPDX-License-Identifier: agpl-3.0
pragma solidity ^0.6.8;

/**
 * @title Errors library
 * @author Aave
 * @notice Implements error messages.
 * @dev Error messages prefix glossary:
 *  - VL = ValidationLogic
 *  - MATH = Math libraries
 *  - AT = aToken or DebtTokens
 *  - LP = LendingPool
 *  - LPAPR = LendingPoolAddressesProviderRegistry
 *  - LPC = LendingPoolConfiguration
 *  - RL = ReserveLogic
 *  - LPCM = LendingPoolCollateralManager
 *  - P = Pausable
 */
library Errors {
  //common errors
<<<<<<< HEAD
  string public constant CALLER_NOT_POOL_ADMIN = '33'; // 'The caller must be the pool admin'
=======
  string public constant CALLER_NOT_AAVE_ADMIN = '33'; // 'The caller must be the aave admin'
  string public constant BORROW_ALLOWANCE_NOT_ENOUGH = '59'; // User borrows on behalf, but allowance are too small
>>>>>>> 3cace25f

  //contract specific errors
  string public constant VL_AMOUNT_NOT_GREATER_THAN_0 = '1'; // 'Amount must be greater than 0'
  string public constant VL_NO_ACTIVE_RESERVE = '2'; // 'Action requires an active reserve'
  string public constant VL_RESERVE_FROZEN = '3'; // 'Action cannot be performed because the reserve is frozen'
  string public constant VL_CURRENT_AVAILABLE_LIQUIDITY_NOT_ENOUGH = '4'; // 'The current liquidity is not enough'
  string public constant VL_NOT_ENOUGH_AVAILABLE_USER_BALANCE = '5'; // 'User cannot withdraw more than the available balance'
  string public constant VL_TRANSFER_NOT_ALLOWED = '6'; // 'Transfer cannot be allowed.'
  string public constant VL_BORROWING_NOT_ENABLED = '7'; // 'Borrowing is not enabled'
  string public constant VL_INVALID_INTEREST_RATE_MODE_SELECTED = '8'; // 'Invalid interest rate mode selected'
  string public constant VL_COLLATERAL_BALANCE_IS_0 = '9'; // 'The collateral balance is 0'
  string public constant VL_HEALTH_FACTOR_LOWER_THAN_LIQUIDATION_THRESHOLD = '10'; // 'Health factor is lesser than the liquidation threshold'
  string public constant VL_COLLATERAL_CANNOT_COVER_NEW_BORROW = '11'; // 'There is not enough collateral to cover a new borrow'
  string public constant VL_STABLE_BORROWING_NOT_ENABLED = '12'; // stable borrowing not enabled
  string public constant VL_COLLATERAL_SAME_AS_BORROWING_CURRENCY = '13'; // collateral is (mostly) the same currency that is being borrowed
  string public constant VL_AMOUNT_BIGGER_THAN_MAX_LOAN_SIZE_STABLE = '14'; // 'The requested amount is greater than the max loan size in stable rate mode
  string public constant VL_NO_DEBT_OF_SELECTED_TYPE = '15'; // 'for repayment of stable debt, the user needs to have stable debt, otherwise, he needs to have variable debt'
  string public constant VL_NO_EXPLICIT_AMOUNT_TO_REPAY_ON_BEHALF = '16'; // 'To repay on behalf of an user an explicit amount to repay is needed'
  string public constant VL_NO_STABLE_RATE_LOAN_IN_RESERVE = '17'; // 'User does not have a stable rate loan in progress on this reserve'
  string public constant VL_NO_VARIABLE_RATE_LOAN_IN_RESERVE = '18'; // 'User does not have a variable rate loan in progress on this reserve'
  string public constant VL_UNDERLYING_BALANCE_NOT_GREATER_THAN_0 = '19'; // 'The underlying balance needs to be greater than 0'
  string public constant VL_DEPOSIT_ALREADY_IN_USE = '20'; // 'User deposit is already being used as collateral'
  string public constant LP_NOT_ENOUGH_STABLE_BORROW_BALANCE = '21'; // 'User does not have any stable rate loan for this reserve'
  string public constant LP_INTEREST_RATE_REBALANCE_CONDITIONS_NOT_MET = '22'; // 'Interest rate rebalance conditions were not met'
  string public constant LP_LIQUIDATION_CALL_FAILED = '23'; // 'Liquidation call failed'
  string public constant LP_NOT_ENOUGH_LIQUIDITY_TO_BORROW = '24'; // 'There is not enough liquidity available to borrow'
  string public constant LP_REQUESTED_AMOUNT_TOO_SMALL = '25'; // 'The requested amount is too small for a FlashLoan.'
  string public constant LP_INCONSISTENT_PROTOCOL_ACTUAL_BALANCE = '26'; // 'The actual balance of the protocol is inconsistent'
  string public constant LP_CALLER_NOT_LENDING_POOL_CONFIGURATOR = '27'; // 'The caller of the function is not the lending pool configurator'
  string public constant LP_INCONSISTENT_FLASHLOAN_PARAMS = '28';
  string public constant AT_CALLER_MUST_BE_LENDING_POOL = '29'; // 'The caller of this function must be a lending pool'
  string public constant AT_CANNOT_GIVE_ALLVWANCE_TO_HIMSELF = '30'; // 'User cannot give allowance to himself'
  string public constant AT_TRANSFER_AMOUNT_NOT_GT_0 = '31'; // 'Transferred amount needs to be greater than zero'
  string public constant RL_RESERVE_ALREADY_INITIALIZED = '32'; // 'Reserve has already been initialized'
  string public constant LPC_RESERVE_LIQUIDITY_NOT_0 = '34'; // 'The liquidity of the reserve needs to be 0'
  string public constant LPC_INVALID_ATOKEN_POOL_ADDRESS = '35'; // 'The liquidity of the reserve needs to be 0'
  string public constant LPC_INVALID_STABLE_DEBT_TOKEN_POOL_ADDRESS = '36'; // 'The liquidity of the reserve needs to be 0'
  string public constant LPC_INVALID_VARIABLE_DEBT_TOKEN_POOL_ADDRESS = '37'; // 'The liquidity of the reserve needs to be 0'
  string public constant LPC_INVALID_STABLE_DEBT_TOKEN_UNDERLYING_ADDRESS = '38'; // 'The liquidity of the reserve needs to be 0'
  string public constant LPC_INVALID_VARIABLE_DEBT_TOKEN_UNDERLYING_ADDRESS = '39'; // 'The liquidity of the reserve needs to be 0'
  string public constant LPC_INVALID_ADDRESSES_PROVIDER_ID = '40'; // 'The liquidity of the reserve needs to be 0'
  string public constant LPC_INVALID_CONFIGURATION = '75'; // 'Invalid risk parameters for the reserve'
  string public constant LPC_CALLER_NOT_EMERGENCY_ADMIN = '76'; // 'The caller must be the emergency admin'
  string public constant LPAPR_PROVIDER_NOT_REGISTERED = '41'; // 'Provider is not registered'
  string public constant LPCM_HEALTH_FACTOR_NOT_BELOW_THRESHOLD = '42'; // 'Health factor is not below the threshold'
  string public constant LPCM_COLLATERAL_CANNOT_BE_LIQUIDATED = '43'; // 'The collateral chosen cannot be liquidated'
  string public constant LPCM_SPECIFIED_CURRENCY_NOT_BORROWED_BY_USER = '44'; // 'User did not borrow the specified currency'
  string public constant LPCM_NOT_ENOUGH_LIQUIDITY_TO_LIQUIDATE = '45'; // "There isn't enough liquidity available to liquidate"
  string public constant LPCM_NO_ERRORS = '46'; // 'No errors'
  string public constant LP_INVALID_FLASHLOAN_MODE = '47'; //Invalid flashloan mode selected
  string public constant MATH_MULTIPLICATION_OVERFLOW = '48';
  string public constant MATH_ADDITION_OVERFLOW = '49';
  string public constant MATH_DIVISION_BY_ZERO = '50';
  string public constant RL_LIQUIDITY_INDEX_OVERFLOW = '51'; //  Liquidity index overflows uint128
  string public constant RL_VARIABLE_BORROW_INDEX_OVERFLOW = '52'; //  Variable borrow index overflows uint128
  string public constant RL_LIQUIDITY_RATE_OVERFLOW = '53'; //  Liquidity rate overflows uint128
  string public constant RL_VARIABLE_BORROW_RATE_OVERFLOW = '54'; //  Variable borrow rate overflows uint128
  string public constant RL_STABLE_BORROW_RATE_OVERFLOW = '55'; //  Stable borrow rate overflows uint128
  string public constant AT_INVALID_MINT_AMOUNT = '56'; //invalid amount to mint
  string public constant LP_FAILED_REPAY_WITH_COLLATERAL = '57';
  string public constant AT_INVALID_BURN_AMOUNT = '58'; //invalid amount to burn
  string public constant LP_FAILED_COLLATERAL_SWAP = '60';
  string public constant LP_INVALID_EQUAL_ASSETS_TO_SWAP = '61';
  string public constant LP_REENTRANCY_NOT_ALLOWED = '62';
  string public constant LP_CALLER_MUST_BE_AN_ATOKEN = '63';
  string public constant LP_IS_PAUSED = '64'; // 'Pool is paused'
  string public constant LP_NO_MORE_RESERVES_ALLOWED = '65';
  string public constant LP_INVALID_FLASH_LOAN_EXECUTOR_RETURN = '66';
  string public constant RC_INVALID_LTV = '67';
  string public constant RC_INVALID_LIQ_THRESHOLD = '68';
  string public constant RC_INVALID_LIQ_BONUS = '69';
  string public constant RC_INVALID_DECIMALS = '70';
  string public constant RC_INVALID_RESERVE_FACTOR = '71';
  string public constant LPAPR_INVALID_ADDRESSES_PROVIDER_ID = '72';
  string public constant VL_INCONSISTENT_FLASHLOAN_PARAMS = '73';
  string public constant LP_INCONSISTENT_PARAMS_LENGTH = '74';

  enum CollateralManagerErrors {
    NO_ERROR,
    NO_COLLATERAL_AVAILABLE,
    COLLATERAL_CANNOT_BE_LIQUIDATED,
    CURRRENCY_NOT_BORROWED,
    HEALTH_FACTOR_ABOVE_THRESHOLD,
    NOT_ENOUGH_LIQUIDITY,
    NO_ACTIVE_RESERVE,
    HEALTH_FACTOR_LOWER_THAN_LIQUIDATION_THRESHOLD,
    INVALID_EQUAL_ASSETS_TO_SWAP,
    FROZEN_RESERVE
  }
}<|MERGE_RESOLUTION|>--- conflicted
+++ resolved
@@ -18,12 +18,8 @@
  */
 library Errors {
   //common errors
-<<<<<<< HEAD
   string public constant CALLER_NOT_POOL_ADMIN = '33'; // 'The caller must be the pool admin'
-=======
-  string public constant CALLER_NOT_AAVE_ADMIN = '33'; // 'The caller must be the aave admin'
   string public constant BORROW_ALLOWANCE_NOT_ENOUGH = '59'; // User borrows on behalf, but allowance are too small
->>>>>>> 3cace25f
 
   //contract specific errors
   string public constant VL_AMOUNT_NOT_GREATER_THAN_0 = '1'; // 'Amount must be greater than 0'
