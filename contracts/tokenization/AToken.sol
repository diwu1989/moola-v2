--- conflicted
+++ resolved
@@ -23,15 +23,8 @@
   using SafeERC20 for ERC20;
 
   uint256 public constant UINT_MAX_VALUE = uint256(-1);
-<<<<<<< HEAD
-  uint256 public constant ATOKEN_REVISION = 0x1;
   address public immutable UNDERLYING_ASSET_ADDRESS;
   address public immutable RESERVE_TREASURY_ADDRESS;
-  LendingPool public immutable POOL;
-
-
-=======
-  address public immutable UNDERLYING_ASSET_ADDRESS;
   LendingPool public immutable POOL;
 
   /// @dev owner => next valid nonce to submit with permit()
@@ -43,7 +36,6 @@
   bytes public constant EIP712_REVISION = bytes("1");
   bytes32 internal constant EIP712_DOMAIN = keccak256("EIP712Domain(string name,string version,uint256 chainId,address verifyingContract)");
   bytes32 public constant PERMIT_TYPEHASH = keccak256("Permit(address owner,address spender,uint256 value,uint256 nonce,uint256 deadline)");
->>>>>>> 155d249a
 
   modifier onlyLendingPool {
     require(msg.sender == address(POOL), Errors.CALLER_MUST_BE_LENDING_POOL);
