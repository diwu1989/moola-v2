// SPDX-License-Identifier: agpl-3.0
pragma solidity ^0.6.8;

import {Context} from '@openzeppelin/contracts/GSN/Context.sol';
import {IERC20} from '@openzeppelin/contracts/token/ERC20/IERC20.sol';
import {SafeMath} from '@openzeppelin/contracts/math/SafeMath.sol';
import {DebtTokenBase} from './base/DebtTokenBase.sol';
import {WadRayMath} from '../libraries/math/WadRayMath.sol';
import {IVariableDebtToken} from './interfaces/IVariableDebtToken.sol';

/**
 * @title contract VariableDebtToken
 * @notice Implements a variable debt token to track the user positions
 * @author Aave
 **/
contract VariableDebtToken is DebtTokenBase, IVariableDebtToken {
  using WadRayMath for uint256;

  uint256 public constant DEBT_TOKEN_REVISION = 0x1;
  mapping(address => uint256) _userIndexes;

  constructor(
    address pool,
    address underlyingAsset,
    string memory name,
    string memory symbol
  ) public DebtTokenBase(pool, underlyingAsset, name, symbol) {}

  /**
   * @dev gets the revision of the stable debt token implementation
   * @return the debt token implementation revision
   **/
  function getRevision() internal virtual override pure returns (uint256) {
    return DEBT_TOKEN_REVISION;
  }

  /**
   * @dev calculates the accumulated debt balance of the user
   * @return the debt balance of the user
   **/
  function balanceOf(address user) public virtual override view returns (uint256) {
    uint256 scaledBalance = super.principalBalanceOf(user);
    
    if (scaledBalance == 0) {
      return 0;
    }

    return
      scaledBalance
        .rayMul(POOL.getReserveNormalizedVariableDebt(UNDERLYING_ASSET));
  }

  /**
   * @dev mints new variable debt
   * @param user the user receiving the debt
   * @param amount the amount of debt being minted
   **/
  function mint(address user, uint256 amount) external override onlyLendingPool { 
    
    uint256 index = POOL.getReserveNormalizedVariableDebt(UNDERLYING_ASSET);

<<<<<<< HEAD
    _mint(user, amount.rayDiv(index));
    _userIndexes[user] = index;
    emit MintDebt(user, amount, index);
=======
    uint256 newUserIndex = POOL.getReserveNormalizedVariableDebt(UNDERLYING_ASSET);
    require(newUserIndex < (1 << 128), 'Debt token: Index overflow');
    _usersData[user] = newUserIndex;

    emit MintDebt(user, amount, previousBalance, currentBalance, balanceIncrease, newUserIndex);
>>>>>>> f3856bac
  }

  /**
   * @dev burns user variable debt
   * @param user the user which debt is burnt
   * @param amount the amount of debt being burned
   **/
  function burn(address user, uint256 amount) external override onlyLendingPool {

    uint256 index = POOL.getReserveNormalizedVariableDebt(UNDERLYING_ASSET);
    _burn(user, amount.rayDiv(index)); 
    _userIndexes[user] = index;
    emit BurnDebt(user, amount, index);
  }

<<<<<<< HEAD
  /**
   * @dev Returns the principal debt balance of the user from
   * @return The debt balance of the user since the last burn/mint action
   **/
  function principalBalanceOf(address user) public virtual override view returns (uint256) {
    return super.balanceOf(user).rayMul(_userIndexes[user]);
  }

  /**
  * @dev Returns the principal debt balance of the user from
  * @return The debt balance of the user since the last burn/mint action
  **/
  function scaledBalanceOf(address user) public virtual override view returns (uint256) {
    return super.balanceOf(user);
  }
=======
    uint256 newUserIndex = 0;
    //if user not repaid everything
    if (currentBalance != amount) {
      newUserIndex = POOL.getReserveNormalizedVariableDebt(UNDERLYING_ASSET);
      require(newUserIndex < (1 << 128), 'Debt token: Index overflow');
    }
    _usersData[user] = newUserIndex;
>>>>>>> f3856bac

  function totalSupply() public virtual override view returns(uint256) {
    return super.totalSupply().rayMul(POOL.getReserveNormalizedVariableDebt(UNDERLYING_ASSET));
  }
}<|MERGE_RESOLUTION|>--- conflicted
+++ resolved
@@ -59,17 +59,8 @@
     
     uint256 index = POOL.getReserveNormalizedVariableDebt(UNDERLYING_ASSET);
 
-<<<<<<< HEAD
     _mint(user, amount.rayDiv(index));
-    _userIndexes[user] = index;
     emit MintDebt(user, amount, index);
-=======
-    uint256 newUserIndex = POOL.getReserveNormalizedVariableDebt(UNDERLYING_ASSET);
-    require(newUserIndex < (1 << 128), 'Debt token: Index overflow');
-    _usersData[user] = newUserIndex;
-
-    emit MintDebt(user, amount, previousBalance, currentBalance, balanceIncrease, newUserIndex);
->>>>>>> f3856bac
   }
 
   /**
@@ -85,15 +76,6 @@
     emit BurnDebt(user, amount, index);
   }
 
-<<<<<<< HEAD
-  /**
-   * @dev Returns the principal debt balance of the user from
-   * @return The debt balance of the user since the last burn/mint action
-   **/
-  function principalBalanceOf(address user) public virtual override view returns (uint256) {
-    return super.balanceOf(user).rayMul(_userIndexes[user]);
-  }
-
   /**
   * @dev Returns the principal debt balance of the user from
   * @return The debt balance of the user since the last burn/mint action
@@ -101,15 +83,6 @@
   function scaledBalanceOf(address user) public virtual override view returns (uint256) {
     return super.balanceOf(user);
   }
-=======
-    uint256 newUserIndex = 0;
-    //if user not repaid everything
-    if (currentBalance != amount) {
-      newUserIndex = POOL.getReserveNormalizedVariableDebt(UNDERLYING_ASSET);
-      require(newUserIndex < (1 << 128), 'Debt token: Index overflow');
-    }
-    _usersData[user] = newUserIndex;
->>>>>>> f3856bac
 
   function totalSupply() public virtual override view returns(uint256) {
     return super.totalSupply().rayMul(POOL.getReserveNormalizedVariableDebt(UNDERLYING_ASSET));
