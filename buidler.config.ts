import path from 'path';
import fs from 'fs';
import {usePlugin} from '@nomiclabs/buidler/config';
// @ts-ignore
import {accounts} from './test-wallets.js';
import {eEthereumNetwork} from './helpers/types';
<<<<<<< HEAD
import {BUIDLEREVM_CHAINID, COVERAGE_CHAINID} from './helpers/constants';
=======
import {BUIDLEREVM_CHAINID, COVERAGE_CHAINID} from './helpers/buidler-constants';
>>>>>>> faf15605

usePlugin('@nomiclabs/buidler-ethers');
usePlugin('buidler-typechain');
usePlugin('solidity-coverage');
usePlugin('@nomiclabs/buidler-waffle');
usePlugin('@nomiclabs/buidler-etherscan');
//usePlugin('buidler-gas-reporter');
<<<<<<< HEAD

const SKIP_LOAD = process.env.SKIP_LOAD === 'true';

=======
>>>>>>> faf15605
const DEFAULT_BLOCK_GAS_LIMIT = 10000000;
const DEFAULT_GAS_PRICE = 10;
const HARDFORK = 'istanbul';
const INFURA_KEY = '';
const ETHERSCAN_KEY = '';
const MNEMONIC_PATH = "m/44'/60'/0'/0";
const MNEMONICS: {[network: string]: string} = {
  [eEthereumNetwork.kovan]: '',
  [eEthereumNetwork.ropsten]: '',
  [eEthereumNetwork.main]: '',
};

// Prevent to load scripts before compilation and typechain
if (!SKIP_LOAD) {
  ['misc', 'migrations', 'dev', 'full'].forEach((folder) => {
    const tasksPath = path.join(__dirname, 'tasks', folder);
    fs.readdirSync(tasksPath)
      .filter((pth) => pth.includes('.ts'))
      .forEach((task) => require(`${tasksPath}/${task}`));
  });
}

const getCommonNetworkConfig = (networkName: eEthereumNetwork, networkId: number) => {
  return {
    url: `https://${networkName}.infura.io/v3/${INFURA_KEY}`,
    hardfork: HARDFORK,
    blockGasLimit: DEFAULT_BLOCK_GAS_LIMIT,
    gasMultiplier: DEFAULT_GAS_PRICE,
    chainId: networkId,
    accounts: {
      mnemonic: MNEMONICS[networkName],
      path: MNEMONIC_PATH,
      initialIndex: 0,
      count: 20,
    },
  };
};

const buidlerConfig: any = {
  solc: {
    version: '0.6.8',
    optimizer: {enabled: true, runs: 200},
    evmVersion: 'istanbul',
  },
  typechain: {
    outDir: 'types',
    target: 'ethers-v4',
  },
  etherscan: {
    url: 'https://api-kovan.etherscan.io/api',
    apiKey: ETHERSCAN_KEY,
  },
  defaultNetwork: 'buidlerevm',
  mocha: {
    timeout: 0,
  },
  networks: {
    coverage: {
      url: 'http://localhost:8555',
      chainId: COVERAGE_CHAINID,
    },
    kovan: getCommonNetworkConfig(eEthereumNetwork.kovan, 42),
    ropsten: getCommonNetworkConfig(eEthereumNetwork.ropsten, 3),
    main: getCommonNetworkConfig(eEthereumNetwork.main, 1),
    buidlerevm: {
      hardfork: 'istanbul',
      blockGasLimit: DEFAULT_BLOCK_GAS_LIMIT,
      gas: DEFAULT_BLOCK_GAS_LIMIT,
      gasPrice: 8000000000,
      chainId: BUIDLEREVM_CHAINID,
      throwOnTransactionFailures: true,
      throwOnCallFailures: true,
      accounts: accounts.map(({secretKey, balance}: {secretKey: string; balance: string}) => ({
        privateKey: secretKey,
        balance,
      })),
    },
    ganache: {
      url: 'http://ganache:8545',
      accounts: {
        mnemonic: 'fox sight canyon orphan hotel grow hedgehog build bless august weather swarm',
        path: "m/44'/60'/0'/0",
        initialIndex: 0,
        count: 20,
      },
    },
  },
};

export default buidlerConfig;<|MERGE_RESOLUTION|>--- conflicted
+++ resolved
@@ -4,11 +4,7 @@
 // @ts-ignore
 import {accounts} from './test-wallets.js';
 import {eEthereumNetwork} from './helpers/types';
-<<<<<<< HEAD
-import {BUIDLEREVM_CHAINID, COVERAGE_CHAINID} from './helpers/constants';
-=======
 import {BUIDLEREVM_CHAINID, COVERAGE_CHAINID} from './helpers/buidler-constants';
->>>>>>> faf15605
 
 usePlugin('@nomiclabs/buidler-ethers');
 usePlugin('buidler-typechain');
@@ -16,22 +12,18 @@
 usePlugin('@nomiclabs/buidler-waffle');
 usePlugin('@nomiclabs/buidler-etherscan');
 //usePlugin('buidler-gas-reporter');
-<<<<<<< HEAD
 
 const SKIP_LOAD = process.env.SKIP_LOAD === 'true';
-
-=======
->>>>>>> faf15605
-const DEFAULT_BLOCK_GAS_LIMIT = 10000000;
-const DEFAULT_GAS_PRICE = 10;
+const DEFAULT_BLOCK_GAS_LIMIT = 12500000;
+const DEFAULT_GAS_PRICE = 1;
 const HARDFORK = 'istanbul';
-const INFURA_KEY = '';
-const ETHERSCAN_KEY = '';
+const INFURA_KEY = process.env.INFURA_KEY || '';
+const ETHERSCAN_KEY = process.env.ETHERSCAN_KEY || '';
 const MNEMONIC_PATH = "m/44'/60'/0'/0";
 const MNEMONICS: {[network: string]: string} = {
-  [eEthereumNetwork.kovan]: '',
-  [eEthereumNetwork.ropsten]: '',
-  [eEthereumNetwork.main]: '',
+  [eEthereumNetwork.kovan]: process.env.MNEMONIC || '',
+  [eEthereumNetwork.ropsten]: process.env.MNEMONIC || '',
+  [eEthereumNetwork.main]: process.env.MNEMONIC || '',
 };
 
 // Prevent to load scripts before compilation and typechain
@@ -71,7 +63,6 @@
     target: 'ethers-v4',
   },
   etherscan: {
-    url: 'https://api-kovan.etherscan.io/api',
     apiKey: ETHERSCAN_KEY,
   },
   defaultNetwork: 'buidlerevm',
