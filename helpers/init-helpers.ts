--- conflicted
+++ resolved
@@ -2,7 +2,6 @@
 import {LendingPool} from '../types/LendingPool';
 import {LendingPoolConfigurator} from '../types/LendingPoolConfigurator';
 import {AaveProtocolTestHelpers} from '../types/AaveProtocolTestHelpers';
-<<<<<<< HEAD
 import {LendingPoolAddressesProvider} from '../types/LendingPoolAddressesProvider';
 import {
   deployDefaultReserveInterestRateStrategy,
@@ -14,9 +13,6 @@
 import {getFirstSigner, getLendingPoolAddressesProvider} from './contracts-getters';
 import {DeployATokensAndRatesFactory} from '../types/DeployATokensAndRatesFactory';
 import {DeployStableAndVariableTokensFactory} from '../types/DeployStableAndVariableTokensFactory';
-=======
-import {waitForTx} from './misc-utils';
->>>>>>> ea66bf31
 
 export const enableReservesToBorrow = async (
   reservesParams: iMultiPoolsAssets<IReserveParams>,
@@ -102,128 +98,6 @@
       console.log(
         `Enabling reserve as collateral for ${assetSymbol} failed with error ${e}. Skipped.`
       );
-    }
-  }
-};
-
-export const initReserves = async (
-  reservesParams: iMultiPoolsAssets<IReserveParams>,
-  tokenAddresses: {[symbol: string]: tEthereumAddress},
-  lendingPoolAddressesProvider: LendingPoolAddressesProvider,
-  lendingPool: LendingPool,
-  helpers: AaveProtocolTestHelpers,
-  lendingPoolConfigurator: LendingPoolConfigurator,
-  aavePool: AavePools,
-  incentivesController: tEthereumAddress,
-  verify: boolean
-) => {
-  if (aavePool !== AavePools.proto && aavePool !== AavePools.secondary) {
-    console.log(`Invalid Aave pool ${aavePool}`);
-    process.exit(1);
-  }
-
-  for (let [assetSymbol, {reserveDecimals}] of Object.entries(reservesParams) as [
-    string,
-    IReserveParams
-  ][]) {
-    const assetAddressIndex = Object.keys(tokenAddresses).findIndex(
-      (value) => value === assetSymbol
-    );
-    const [, tokenAddress] = (Object.entries(tokenAddresses) as [string, string][])[
-      assetAddressIndex
-    ];
-
-    const {isActive: reserveInitialized} = await helpers.getReserveConfigurationData(tokenAddress);
-
-    if (reserveInitialized) {
-      console.log(`Reserve ${assetSymbol} is already active, skipping configuration`);
-      continue;
-    }
-
-    try {
-      const reserveParamIndex = Object.keys(reservesParams).findIndex(
-        (value) => value === assetSymbol
-      );
-      const [
-        ,
-        {
-          baseVariableBorrowRate,
-          variableRateSlope1,
-          variableRateSlope2,
-          stableRateSlope1,
-          stableRateSlope2,
-        },
-      ] = (Object.entries(reservesParams) as [string, IReserveParams][])[reserveParamIndex];
-      console.log('- Deploy def reserve');
-      const rateStrategyContract = await deployDefaultReserveInterestRateStrategy(
-        [
-          lendingPoolAddressesProvider.address,
-          baseVariableBorrowRate,
-          variableRateSlope1,
-          variableRateSlope2,
-          stableRateSlope1,
-          stableRateSlope2,
-        ],
-        verify
-      );
-
-      console.log('- Deploy stable deb totken ', assetSymbol);
-      const stableDebtToken = await deployStableDebtToken(
-        [
-          lendingPool.address,
-          tokenAddress,
-          `Aave stable debt bearing ${assetSymbol === 'WETH' ? 'ETH' : assetSymbol}`,
-          `stableDebt${assetSymbol === 'WETH' ? 'ETH' : assetSymbol}`,
-          incentivesController,
-        ],
-        verify
-      );
-
-      console.log('- Deploy var deb totken ', assetSymbol);
-      const variableDebtToken = await deployVariableDebtToken(
-        [
-          lendingPool.address,
-          tokenAddress,
-          `Aave variable debt bearing ${assetSymbol === 'WETH' ? 'ETH' : assetSymbol}`,
-          `variableDebt${assetSymbol === 'WETH' ? 'ETH' : assetSymbol}`,
-          incentivesController,
-        ],
-        verify
-      );
-
-      console.log('- Deploy a token ', assetSymbol);
-      const aToken = await deployGenericAToken(
-        [
-          lendingPool.address,
-          tokenAddress,
-          `Aave interest bearing ${assetSymbol === 'WETH' ? 'ETH' : assetSymbol}`,
-          `a${assetSymbol === 'WETH' ? 'ETH' : assetSymbol}`,
-          incentivesController,
-        ],
-        verify
-      );
-
-      if (process.env.POOL === AavePools.secondary) {
-        if (assetSymbol.search('UNI') === -1) {
-          assetSymbol = `Uni${assetSymbol}`;
-        } else {
-          assetSymbol = assetSymbol.replace(/_/g, '').replace('UNI', 'Uni');
-        }
-      }
-
-      console.log('- init reserve currency ', assetSymbol);
-      await waitForTx(
-        await lendingPoolConfigurator.initReserve(
-          tokenAddress,
-          aToken.address,
-          stableDebtToken.address,
-          variableDebtToken.address,
-          reserveDecimals,
-          rateStrategyContract.address
-        )
-      );
-    } catch (e) {
-      console.log(`Reserve initialization for ${assetSymbol} failed with error ${e}. Skipped.`);
     }
   }
 };
@@ -343,7 +217,6 @@
   }
 
   // Deploy init reserves per chunks
-  const chunkedTokens = chunk(reserveTokens, initChunks);
   const chunkedStableTokens = chunk(deployedStableTokens, initChunks);
   const chunkedVariableTokens = chunk(deployedVariableTokens, initChunks);
   const chunkedAtokens = chunk(deployedATokens, initChunks);
@@ -351,11 +224,10 @@
   const chunkedDecimals = chunk(reserveInitDecimals, initChunks);
   const chunkedSymbols = chunk(Object.keys(tokenAddresses), initChunks);
 
-  console.log(`- Reserves initialization in ${chunkedTokens.length} txs`);
+  console.log(`- Reserves initialization in ${chunkedStableTokens.length} txs`);
   for (let chunkIndex = 0; chunkIndex < chunkedDecimals.length; chunkIndex++) {
     const tx3 = await waitForTx(
       await atokenAndRatesDeployer.initReserve(
-        chunkedTokens[chunkIndex],
         chunkedStableTokens[chunkIndex],
         chunkedVariableTokens[chunkIndex],
         chunkedAtokens[chunkIndex],
@@ -368,4 +240,150 @@
 
   // Set deployer back as admin
   await waitForTx(await addressProvider.setAaveAdmin(admin));
+};
+
+export const getPairsTokenAggregator = (
+  allAssetsAddresses: {
+    [tokenSymbol: string]: tEthereumAddress;
+  },
+  aggregatorsAddresses: {[tokenSymbol: string]: tEthereumAddress}
+): [string[], string[]] => {
+  const {ETH, USD, WETH, ...assetsAddressesWithoutEth} = allAssetsAddresses;
+
+  const pairs = Object.entries(assetsAddressesWithoutEth).map(([tokenSymbol, tokenAddress]) => {
+    if (tokenSymbol !== 'WETH' && tokenSymbol !== 'ETH') {
+      const aggregatorAddressIndex = Object.keys(aggregatorsAddresses).findIndex(
+        (value) => value === tokenSymbol
+      );
+      const [, aggregatorAddress] = (Object.entries(aggregatorsAddresses) as [
+        string,
+        tEthereumAddress
+      ][])[aggregatorAddressIndex];
+      return [tokenAddress, aggregatorAddress];
+    }
+  }) as [string, string][];
+
+  const mappedPairs = pairs.map(([asset]) => asset);
+  const mappedAggregators = pairs.map(([, source]) => source);
+
+  return [mappedPairs, mappedAggregators];
+};
+
+export const initReserves = async (
+  reservesParams: iMultiPoolsAssets<IReserveParams>,
+  tokenAddresses: {[symbol: string]: tEthereumAddress},
+  lendingPoolAddressesProvider: LendingPoolAddressesProvider,
+  lendingPool: LendingPool,
+  helpers: AaveProtocolTestHelpers,
+  lendingPoolConfigurator: LendingPoolConfigurator,
+  aavePool: AavePools,
+  incentivesController: tEthereumAddress,
+  verify: boolean
+) => {
+  if (aavePool !== AavePools.proto && aavePool !== AavePools.secondary) {
+    console.log(`Invalid Aave pool ${aavePool}`);
+    process.exit(1);
+  }
+
+  for (let [assetSymbol, {reserveDecimals}] of Object.entries(reservesParams) as [
+    string,
+    IReserveParams
+  ][]) {
+    const assetAddressIndex = Object.keys(tokenAddresses).findIndex(
+      (value) => value === assetSymbol
+    );
+    const [, tokenAddress] = (Object.entries(tokenAddresses) as [string, string][])[
+      assetAddressIndex
+    ];
+
+    const {isActive: reserveInitialized} = await helpers.getReserveConfigurationData(tokenAddress);
+
+    if (reserveInitialized) {
+      console.log(`Reserve ${assetSymbol} is already active, skipping configuration`);
+      continue;
+    }
+
+    try {
+      const reserveParamIndex = Object.keys(reservesParams).findIndex(
+        (value) => value === assetSymbol
+      );
+      const [
+        ,
+        {
+          baseVariableBorrowRate,
+          variableRateSlope1,
+          variableRateSlope2,
+          stableRateSlope1,
+          stableRateSlope2,
+        },
+      ] = (Object.entries(reservesParams) as [string, IReserveParams][])[reserveParamIndex];
+      console.log('deploy the interest rate strategy for ', assetSymbol);
+      const rateStrategyContract = await deployDefaultReserveInterestRateStrategy(
+        [
+          lendingPoolAddressesProvider.address,
+          baseVariableBorrowRate,
+          variableRateSlope1,
+          variableRateSlope2,
+          stableRateSlope1,
+          stableRateSlope2,
+        ],
+        verify
+      );
+
+      console.log('deploy the stable debt totken for ', assetSymbol);
+      const stableDebtToken = await deployStableDebtToken(
+        [
+          `Aave stable debt bearing ${assetSymbol === 'WETH' ? 'ETH' : assetSymbol}`,
+          `stableDebt${assetSymbol === 'WETH' ? 'ETH' : assetSymbol}`,
+          tokenAddress,
+          lendingPool.address,
+          incentivesController,
+        ],
+        verify
+      );
+
+      console.log('deploy the variable debt totken for ', assetSymbol);
+      const variableDebtToken = await deployVariableDebtToken(
+        [
+          `Aave variable debt bearing ${assetSymbol === 'WETH' ? 'ETH' : assetSymbol}`,
+          `variableDebt${assetSymbol === 'WETH' ? 'ETH' : assetSymbol}`,
+          tokenAddress,
+          lendingPool.address,
+          incentivesController,
+        ],
+        verify
+      );
+
+      console.log('deploy the aToken for ', assetSymbol);
+      const aToken = await deployGenericAToken(
+        [
+          lendingPool.address,
+          tokenAddress,
+          `Aave interest bearing ${assetSymbol === 'WETH' ? 'ETH' : assetSymbol}`,
+          `a${assetSymbol === 'WETH' ? 'ETH' : assetSymbol}`,
+          incentivesController,
+        ],
+        verify
+      );
+
+      if (process.env.POOL === AavePools.secondary) {
+        if (assetSymbol.search('UNI') === -1) {
+          assetSymbol = `Uni${assetSymbol}`;
+        } else {
+          assetSymbol = assetSymbol.replace(/_/g, '').replace('UNI', 'Uni');
+        }
+      }
+
+      console.log('initialize the reserve ', assetSymbol);
+      await lendingPoolConfigurator.initReserve(
+        aToken.address,
+        stableDebtToken.address,
+        variableDebtToken.address,
+        reserveDecimals,
+        rateStrategyContract.address
+      );
+    } catch (e) {
+      console.log(`Reserve initialization for ${assetSymbol} failed with error ${e}. Skipped.`);
+    }
+  }
 };