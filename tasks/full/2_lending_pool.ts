--- conflicted
+++ resolved
@@ -1,8 +1,5 @@
 import { task } from 'hardhat/config';
-import {
-  getEthersSignersAddresses,
-  insertContractAddressInDb,
-} from '../../helpers/contracts-helpers';
+import { insertContractAddressInDb } from '../../helpers/contracts-helpers';
 import {
   deployATokensAndRatesHelper,
   deployLendingPool,
@@ -20,11 +17,7 @@
 
 task('full:deploy-lending-pool', 'Deploy lending pool for dev enviroment')
   .addFlag('verify', 'Verify contracts at Etherscan')
-<<<<<<< HEAD
   .setAction(async ({ verify }, DRE: HardhatRuntimeEnvironment) => {
-=======
-  .setAction(async ({ verify }, DRE) => {
->>>>>>> 57d9d48b
     try {
       await DRE.run('set-DRE');
 
