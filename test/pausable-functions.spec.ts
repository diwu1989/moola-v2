import {makeSuite, TestEnv} from './helpers/make-suite';
import {ProtocolErrors, RateMode} from '../helpers/types';
import {APPROVAL_AMOUNT_LENDING_POOL, oneEther} from '../helpers/constants';
import {convertToCurrencyDecimals} from '../helpers/contracts-helpers';
import {parseEther, parseUnits} from 'ethers/lib/utils';
import {BigNumber} from 'bignumber.js';
import {MockFlashLoanReceiver} from '../types/MockFlashLoanReceiver';
import {getMockFlashLoanReceiver} from '../helpers/contracts-getters';

const {expect} = require('chai');

makeSuite('Pausable Pool', (testEnv: TestEnv) => {
  let _mockFlashLoanReceiver = {} as MockFlashLoanReceiver;

  const {
    P_IS_PAUSED,
    INVALID_FROM_BALANCE_AFTER_TRANSFER,
    INVALID_TO_BALANCE_AFTER_TRANSFER,
  } = ProtocolErrors;

  before(async () => {
    _mockFlashLoanReceiver = await getMockFlashLoanReceiver();
  });

  it('User 0 deposits 1000 DAI. Configurator pauses pool. Transfers to user 1 reverts. Configurator unpauses the network and next transfer succees', async () => {
    const {users, pool, dai, aDai, configurator} = testEnv;

    const amountDAItoDeposit = await convertToCurrencyDecimals(dai.address, '1000');

    await dai.connect(users[0].signer).mint(amountDAItoDeposit);

    // user 0 deposits 1000 DAI
    await dai.connect(users[0].signer).approve(pool.address, APPROVAL_AMOUNT_LENDING_POOL);
    await pool
      .connect(users[0].signer)
      .deposit(dai.address, amountDAItoDeposit, users[0].address, '0');

    const user0Balance = await aDai.balanceOf(users[0].address);
    const user1Balance = await aDai.balanceOf(users[1].address);

    // Configurator pauses the pool
    await configurator.setPoolPause(true);

    // User 0 tries the transfer to User 1
    await expect(
      aDai.connect(users[0].signer).transfer(users[1].address, amountDAItoDeposit)
    ).to.revertedWith(P_IS_PAUSED);

    const pausedFromBalance = await aDai.balanceOf(users[0].address);
    const pausedToBalance = await aDai.balanceOf(users[1].address);

    expect(pausedFromBalance).to.be.equal(
      user0Balance.toString(),
      INVALID_TO_BALANCE_AFTER_TRANSFER
    );
    expect(pausedToBalance.toString()).to.be.equal(
      user1Balance.toString(),
      INVALID_FROM_BALANCE_AFTER_TRANSFER
    );

    // Configurator unpauses the pool
    await configurator.setPoolPause(false);

    // User 0 succeeds transfer to User 1
    await aDai.connect(users[0].signer).transfer(users[1].address, amountDAItoDeposit);

    const fromBalance = await aDai.balanceOf(users[0].address);
    const toBalance = await aDai.balanceOf(users[1].address);

    expect(fromBalance.toString()).to.be.equal(
      user0Balance.sub(amountDAItoDeposit),
      INVALID_FROM_BALANCE_AFTER_TRANSFER
    );
    expect(toBalance.toString()).to.be.equal(
      user1Balance.add(amountDAItoDeposit),
      INVALID_TO_BALANCE_AFTER_TRANSFER
    );
  });

  it('Deposit', async () => {
    const {users, pool, dai, aDai, configurator} = testEnv;

    const amountDAItoDeposit = await convertToCurrencyDecimals(dai.address, '1000');

    await dai.connect(users[0].signer).mint(amountDAItoDeposit);

    // user 0 deposits 1000 DAI
    await dai.connect(users[0].signer).approve(pool.address, APPROVAL_AMOUNT_LENDING_POOL);

    // Configurator pauses the pool
    await configurator.setPoolPause(true);
    await expect(
      pool.connect(users[0].signer).deposit(dai.address, amountDAItoDeposit, users[0].address, '0')
    ).to.revertedWith(P_IS_PAUSED);

    // Configurator unpauses the pool
    await configurator.setPoolPause(false);
  });

  it('Withdraw', async () => {
    const {users, pool, dai, aDai, configurator} = testEnv;

    const amountDAItoDeposit = await convertToCurrencyDecimals(dai.address, '1000');

    await dai.connect(users[0].signer).mint(amountDAItoDeposit);

    // user 0 deposits 1000 DAI
    await dai.connect(users[0].signer).approve(pool.address, APPROVAL_AMOUNT_LENDING_POOL);
    await pool
      .connect(users[0].signer)
      .deposit(dai.address, amountDAItoDeposit, users[0].address, '0');

    // Configurator pauses the pool
    await configurator.setPoolPause(true);

    // user tries to burn
    await expect(
<<<<<<< HEAD
      pool.connect(users[0].signer).withdraw(dai.address, amountDAItoDeposit)
    ).to.revertedWith(P_IS_PAUSED);
=======
      pool.connect(users[0].signer).withdraw(dai.address, amountDAItoDeposit, users[0].address)
    ).to.revertedWith(IS_PAUSED);
>>>>>>> 8e086141

    // Configurator unpauses the pool
    await configurator.setPoolPause(false);
  });

  it('DelegateBorrowAllowance', async () => {
    const {pool, dai, users, configurator} = testEnv;

    const user = users[1];
    const toUser = users[2];
    // Pause the pool
    await configurator.setPoolPause(true);

    // Try to execute liquidation
    await expect(
<<<<<<< HEAD
      pool.connect(user.signer).delegateBorrowAllowance(dai.address, toUser.address, '1', '1')
    ).revertedWith(P_IS_PAUSED);
=======
      pool.connect(user.signer).delegateBorrowAllowance([dai.address], toUser.address, ['1'], ['1'])
    ).revertedWith(IS_PAUSED);
>>>>>>> 8e086141

    // Unpause the pool
    await configurator.setPoolPause(false);
  });

  it('Borrow', async () => {
    const {pool, dai, users, configurator} = testEnv;

    const user = users[1];
    // Pause the pool
    await configurator.setPoolPause(true);

    // Try to execute liquidation
    await expect(
      pool.connect(user.signer).borrow(dai.address, '1', '1', '0', user.address)
    ).revertedWith(P_IS_PAUSED);

    // Unpause the pool
    await configurator.setPoolPause(false);
  });

  it('Repay', async () => {
    const {pool, dai, users, configurator} = testEnv;

    const user = users[1];
    // Pause the pool
    await configurator.setPoolPause(true);

    // Try to execute liquidation
    await expect(pool.connect(user.signer).repay(dai.address, '1', '1', user.address)).revertedWith(
      P_IS_PAUSED
    );

    // Unpause the pool
    await configurator.setPoolPause(false);
  });

  it('Flash loan', async () => {
    const {dai, pool, weth, users, configurator} = testEnv;

    const caller = users[3];

    const flashAmount = parseEther('0.8');

    await _mockFlashLoanReceiver.setFailExecutionTransfer(true);

    // Pause pool
    await configurator.setPoolPause(true);

    await expect(
      pool
        .connect(caller.signer)
        .flashLoan(
          _mockFlashLoanReceiver.address,
          [weth.address],
          [flashAmount],
<<<<<<< HEAD
          1,
=======
          [1],
>>>>>>> 8e086141
          caller.address,
          '0x10',
          '0'
        )
<<<<<<< HEAD
    ).revertedWith(P_IS_PAUSED);
=======
    ).revertedWith(IS_PAUSED);
>>>>>>> 8e086141

    // Unpause pool
    await configurator.setPoolPause(false);
  });

  it('Liquidation call', async () => {
    const {users, pool, usdc, oracle, weth, configurator, helpersContract} = testEnv;
    const depositor = users[3];
    const borrower = users[4];

    //mints USDC to depositor
    await usdc
      .connect(depositor.signer)
      .mint(await convertToCurrencyDecimals(usdc.address, '1000'));

    //approve protocol to access depositor wallet
    await usdc.connect(depositor.signer).approve(pool.address, APPROVAL_AMOUNT_LENDING_POOL);

    //user 3 deposits 1000 USDC
    const amountUSDCtoDeposit = await convertToCurrencyDecimals(usdc.address, '1000');

    await pool
      .connect(depositor.signer)
      .deposit(usdc.address, amountUSDCtoDeposit, depositor.address, '0');

    //user 4 deposits 1 ETH
    const amountETHtoDeposit = await convertToCurrencyDecimals(weth.address, '1');

    //mints WETH to borrower
    await weth.connect(borrower.signer).mint(amountETHtoDeposit);

    //approve protocol to access borrower wallet
    await weth.connect(borrower.signer).approve(pool.address, APPROVAL_AMOUNT_LENDING_POOL);

    await pool
      .connect(borrower.signer)
      .deposit(weth.address, amountETHtoDeposit, borrower.address, '0');

    //user 4 borrows
    const userGlobalData = await pool.getUserAccountData(borrower.address);

    const usdcPrice = await oracle.getAssetPrice(usdc.address);

    const amountUSDCToBorrow = await convertToCurrencyDecimals(
      usdc.address,
      new BigNumber(userGlobalData.availableBorrowsETH.toString())
        .div(usdcPrice.toString())
        .multipliedBy(0.9502)
        .toFixed(0)
    );

    await pool
      .connect(borrower.signer)
      .borrow(usdc.address, amountUSDCToBorrow, RateMode.Stable, '0', borrower.address);

    // Drops HF below 1
    await oracle.setAssetPrice(
      usdc.address,
      new BigNumber(usdcPrice.toString()).multipliedBy(1.2).toFixed(0)
    );

    //mints dai to the liquidator
    await usdc.mint(await convertToCurrencyDecimals(usdc.address, '1000'));
    await usdc.approve(pool.address, APPROVAL_AMOUNT_LENDING_POOL);

    const userReserveDataBefore = await helpersContract.getUserReserveData(
      usdc.address,
      borrower.address
    );

    const amountToLiquidate = new BigNumber(userReserveDataBefore.currentStableDebt.toString())
      .multipliedBy(0.5)
      .toFixed(0);

    // Pause pool
    await configurator.setPoolPause(true);

    // Do liquidation
    expect(
      pool.liquidationCall(weth.address, usdc.address, borrower.address, amountToLiquidate, true)
    ).revertedWith(P_IS_PAUSED);

    // Unpause pool
    await configurator.setPoolPause(false);
  });

  it('SwapBorrowRateMode', async () => {
    const {pool, weth, dai, usdc, users, configurator} = testEnv;
    const user = users[1];
    const amountWETHToDeposit = parseEther('10');
    const amountDAIToDeposit = parseEther('120');
    const amountToBorrow = parseUnits('65', 6);

    await weth.connect(user.signer).mint(amountWETHToDeposit);
    await weth.connect(user.signer).approve(pool.address, APPROVAL_AMOUNT_LENDING_POOL);
    await pool.connect(user.signer).deposit(weth.address, amountWETHToDeposit, user.address, '0');

    await dai.connect(user.signer).mint(amountDAIToDeposit);
    await dai.connect(user.signer).approve(pool.address, APPROVAL_AMOUNT_LENDING_POOL);
    await pool.connect(user.signer).deposit(dai.address, amountDAIToDeposit, user.address, '0');

    await pool.connect(user.signer).borrow(usdc.address, amountToBorrow, 2, 0, user.address);

    // Pause pool
    await configurator.setPoolPause(true);

    // Try to repay
    await expect(
      pool.connect(user.signer).swapBorrowRateMode(usdc.address, RateMode.Stable)
    ).revertedWith(P_IS_PAUSED);

    // Unpause pool
    await configurator.setPoolPause(false);
  });

  it('RebalanceStableBorrowRate', async () => {
    const {pool, dai, users, configurator} = testEnv;
    const user = users[1];
    // Pause pool
    await configurator.setPoolPause(true);

    await expect(
      pool.connect(user.signer).rebalanceStableBorrowRate(dai.address, user.address)
    ).revertedWith(P_IS_PAUSED);

    // Unpause pool
    await configurator.setPoolPause(false);
  });

  it('setUserUseReserveAsCollateral', async () => {
    const {pool, weth, users, configurator} = testEnv;
    const user = users[1];

    const amountWETHToDeposit = parseEther('1');
    await weth.connect(user.signer).mint(amountWETHToDeposit);
    await weth.connect(user.signer).approve(pool.address, APPROVAL_AMOUNT_LENDING_POOL);
    await pool.connect(user.signer).deposit(weth.address, amountWETHToDeposit, user.address, '0');

    // Pause pool
    await configurator.setPoolPause(true);

    await expect(
      pool.connect(user.signer).setUserUseReserveAsCollateral(weth.address, false)
    ).revertedWith(P_IS_PAUSED);

    // Unpause pool
    await configurator.setPoolPause(false);
  });
});<|MERGE_RESOLUTION|>--- conflicted
+++ resolved
@@ -115,13 +115,8 @@
 
     // user tries to burn
     await expect(
-<<<<<<< HEAD
-      pool.connect(users[0].signer).withdraw(dai.address, amountDAItoDeposit)
+      pool.connect(users[0].signer).withdraw(dai.address, amountDAItoDeposit, users[0].address)
     ).to.revertedWith(P_IS_PAUSED);
-=======
-      pool.connect(users[0].signer).withdraw(dai.address, amountDAItoDeposit, users[0].address)
-    ).to.revertedWith(IS_PAUSED);
->>>>>>> 8e086141
 
     // Configurator unpauses the pool
     await configurator.setPoolPause(false);
@@ -137,13 +132,8 @@
 
     // Try to execute liquidation
     await expect(
-<<<<<<< HEAD
-      pool.connect(user.signer).delegateBorrowAllowance(dai.address, toUser.address, '1', '1')
-    ).revertedWith(P_IS_PAUSED);
-=======
       pool.connect(user.signer).delegateBorrowAllowance([dai.address], toUser.address, ['1'], ['1'])
-    ).revertedWith(IS_PAUSED);
->>>>>>> 8e086141
+    ).revertedWith(P_IS_PAUSED);
 
     // Unpause the pool
     await configurator.setPoolPause(false);
@@ -200,20 +190,12 @@
           _mockFlashLoanReceiver.address,
           [weth.address],
           [flashAmount],
-<<<<<<< HEAD
-          1,
-=======
           [1],
->>>>>>> 8e086141
           caller.address,
           '0x10',
           '0'
         )
-<<<<<<< HEAD
-    ).revertedWith(P_IS_PAUSED);
-=======
-    ).revertedWith(IS_PAUSED);
->>>>>>> 8e086141
+    ).revertedWith(P_IS_PAUSED);
 
     // Unpause pool
     await configurator.setPoolPause(false);
